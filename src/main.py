--- conflicted
+++ resolved
@@ -8,16 +8,15 @@
 import numpy as np
 
 from processing import process_image, process_video, enhance_image_for_hand_detection
-<<<<<<< HEAD
 # from coordinate_calibrator import validate_hand_pose_alignment
-=======
-
->>>>>>> 66f2e9ee
 
 # TODO: visualise full mesh TODO: not all points present in all frames:
 #  1) count missing points frames (how?) and delete them if treshold is not exceeded
 #  2)  detect hand disappearing from frame and exclude that from missing points
 
+# TODO fix pose or ignore pose?
+# TODO hands are only moving in 2d, flat to the boy. is there any 3d data?
+# TODO add check if hand dosappears
 
 # MediaPipe solution instances
 mp_drawing = mp.solutions.drawing_utils
@@ -778,8 +777,6 @@
     print(f"Results saved to: {output_dir.absolute()}")
 
 
-<<<<<<< HEAD
-=======
 # Example calibration validation function:
 # def validate_calibration_results(json_path: str):
 #     """
@@ -806,7 +803,6 @@
 #     else:
 #         print("No calibrated frames found in data")
 
->>>>>>> 66f2e9ee
 
 if __name__ == "__main__":
-    main()+    main_with_calibration()