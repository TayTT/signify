--- conflicted
+++ resolved
@@ -1285,6 +1285,7 @@
                     for i, lm in enumerate(calibrated_face_landmarks.landmark):
                         point = {"x": lm.x, "y": lm.y, "z": lm.z}
                         face_data.append(point)
+
                         if i in MOUTH_LANDMARKS:
                             mouth_data.append(point)
 
@@ -1346,6 +1347,7 @@
     return image_data, annotated_image
 
 
+# MODIFIED: Updated process_video function with enhanced hand tracking
 def process_video(
         input_path: str,
         output_dir: str = './output_data/video',
@@ -1371,6 +1373,7 @@
         phoenix_json_only: If True, only saves JSON landmark data (no frames, videos, or comparisons)
         phoenix_json_name: Custom name for the JSON file (without .json extension)
     """
+
     input_path = Path(input_path)
 
     # Set up frames directory (skip in JSON-only mode)
@@ -1745,8 +1748,6 @@
         traceback.print_exc()
         return None
 
-<<<<<<< HEAD
-=======
 
 def create_calibrated_face_landmarks(original_landmarks, translation_offset):
     """Create a new MediaPipe face landmarks structure with calibrated positions"""
@@ -1762,7 +1763,6 @@
 
     return calibrated_landmarks
 
->>>>>>> 66f2e9ee
 def process_frame_enhanced(
         frame, actual_frame_number, fps, enhanced_hand_tracker, face_mesh, pose,
         extract_face, extract_pose, all_frames_data,
